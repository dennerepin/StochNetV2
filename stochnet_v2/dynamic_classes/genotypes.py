--- conflicted
+++ resolved
@@ -3,21 +3,12 @@
 Genotype = namedtuple('Genotype', 'normal normal_reduce expand expand_reduce')
 
 PRIMITIVES = [
-<<<<<<< HEAD
-    'simple_dense',
-=======
     # 'simple_dense',
->>>>>>> b010b8ee
     'activated_dense',
     'element_wise',
     'gated_linear_unit',
     'skip_connect',
-<<<<<<< HEAD
-    'relu',
-    'swish',
-=======
     # 'relu',
     # 'swish',
->>>>>>> b010b8ee
     'none',
 ]